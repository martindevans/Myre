--- conflicted
+++ resolved
@@ -29,15 +29,11 @@
         /// </summary>
         Type Type { get; }
 
-<<<<<<< HEAD
         /// <summary>
         /// Set this property to default values
-=======
-        event PropertyChangedDelegate PropertyChanged;
-
+        /// </summary>
         /// <summary>
         /// Set the value to the default value and remove all events from PropertyChanged
->>>>>>> efc812ad
         /// </summary>
         void Clear();
     }
@@ -90,19 +86,13 @@
 
         void IProperty.Clear()
         {
-<<<<<<< HEAD
+            if (PropertySet != null)
+                foreach (var item in PropertySet.GetInvocationList())
+                    PropertySet -= (PropertySetDelegate)item;
+
             if (PropertySet != null)
                 foreach (var item in PropertySet.GetInvocationList())
                     PropertySet -= (PropertySetDelegate<T>)item;
-=======
-            if (propertyChanged != null)
-                foreach (var item in propertyChanged.GetInvocationList())
-                    propertyChanged -= (PropertyChangedDelegate)item;
-
-            if (PropertyChanged != null)
-                foreach (var item in PropertyChanged.GetInvocationList())
-                    PropertyChanged -= (PropertyChangedDelegate<T>)item;
->>>>>>> efc812ad
 
             value = default(T);
         }
