﻿<?xml version="1.0" encoding="utf-8"?>
<Project DefaultTargets="Build" ToolsVersion="4.0" xmlns="http://schemas.microsoft.com/developer/msbuild/2003">
  <PropertyGroup>
    <ProjectGuid>{FDB5A9D8-9266-4F7B-BDE7-D4E720F5B45F}</ProjectGuid>
    <ProjectTypeGuids>{6D335F3A-9D43-41b4-9D22-F6F17C4BE596};{FAE04EC0-301F-11D3-BF4B-00C04F79EFBC}</ProjectTypeGuids>
    <Configuration Condition=" '$(Configuration)' == '' ">Debug</Configuration>
    <Platform Condition=" '$(Platform)' == '' ">x86</Platform>
    <OutputType>Library</OutputType>
    <AppDesignerFolder>Properties</AppDesignerFolder>
    <RootNamespace>Myre</RootNamespace>
    <AssemblyName>Myre</AssemblyName>
    <TargetFrameworkVersion>v4.0</TargetFrameworkVersion>
    <TargetFrameworkProfile>Client</TargetFrameworkProfile>
    <XnaFrameworkVersion>v4.0</XnaFrameworkVersion>
    <XnaPlatform>Windows</XnaPlatform>
    <XnaProfile>Reach</XnaProfile>
    <XnaCrossPlatformGroupID>1c01db33-fb9b-43e5-a06c-44423c24c2ce</XnaCrossPlatformGroupID>
    <XnaOutputType>Library</XnaOutputType>
  </PropertyGroup>
  <PropertyGroup Condition=" '$(Configuration)|$(Platform)' == 'Debug|x86' ">
    <DebugSymbols>true</DebugSymbols>
    <DebugType>full</DebugType>
    <Optimize>false</Optimize>
    <OutputPath>bin\x86\Debug</OutputPath>
    <DefineConstants>DEBUG;TRACE;WINDOWS</DefineConstants>
    <ErrorReport>prompt</ErrorReport>
    <WarningLevel>4</WarningLevel>
    <NoStdLib>true</NoStdLib>
    <UseVSHostingProcess>false</UseVSHostingProcess>
    <PlatformTarget>x86</PlatformTarget>
    <XnaCompressContent>false</XnaCompressContent>
    <DocumentationFile>bin\x86\Debug\Myre.XML</DocumentationFile>
  </PropertyGroup>
  <PropertyGroup Condition=" '$(Configuration)|$(Platform)' == 'Release|x86' ">
    <DebugType>pdbonly</DebugType>
    <Optimize>true</Optimize>
    <OutputPath>bin\x86\Release</OutputPath>
    <DefineConstants>TRACE;WINDOWS</DefineConstants>
    <ErrorReport>prompt</ErrorReport>
    <WarningLevel>4</WarningLevel>
    <NoStdLib>true</NoStdLib>
    <UseVSHostingProcess>false</UseVSHostingProcess>
    <PlatformTarget>x86</PlatformTarget>
    <XnaCompressContent>true</XnaCompressContent>
    <DocumentationFile>bin\x86\Release\Myre.XML</DocumentationFile>
  </PropertyGroup>
  <PropertyGroup Condition="'$(Configuration)|$(Platform)' == 'Profile|x86'">
    <OutputPath>bin\x86\Profile\</OutputPath>
    <DefineConstants>TRACE;WINDOWS</DefineConstants>
    <DocumentationFile>bin\x86\Release\Myre.XML</DocumentationFile>
    <Optimize>true</Optimize>
    <NoStdLib>true</NoStdLib>
    <DebugType>pdbonly</DebugType>
    <PlatformTarget>x86</PlatformTarget>
    <UseVSHostingProcess>false</UseVSHostingProcess>
    <ErrorReport>prompt</ErrorReport>
    <CodeAnalysisIgnoreBuiltInRules>false</CodeAnalysisIgnoreBuiltInRules>
  </PropertyGroup>
  <ItemGroup>
    <Reference Include="Microsoft.Xna.Framework, Version=4.0.0.0, Culture=neutral, PublicKeyToken=842cf8be1de50553, processorArchitecture=x86" />
    <Reference Include="Microsoft.Xna.Framework.Game, Version=4.0.0.0, Culture=neutral, PublicKeyToken=842cf8be1de50553, processorArchitecture=x86" />
    <Reference Include="Microsoft.Xna.Framework.Graphics, Version=4.0.0.0, Culture=neutral, PublicKeyToken=842cf8be1de50553, processorArchitecture=x86" />
    <Reference Include="mscorlib">
      <Private>False</Private>
    </Reference>
    <Reference Include="Ninject, Version=1.0.0.0, Culture=neutral, processorArchitecture=x86">
      <SpecificVersion>False</SpecificVersion>
      <HintPath>..\..\Libraries\x86\Ninject.dll</HintPath>
    </Reference>
    <Reference Include="System">
      <Private>False</Private>
    </Reference>
    <Reference Include="System.Core">
      <RequiredTargetFramework>4.0</RequiredTargetFramework>
      <Private>False</Private>
    </Reference>
    <Reference Include="System.Runtime.Serialization" />
    <Reference Include="System.XML" />
  </ItemGroup>
  <ItemGroup>
    <Compile Include="Assert.cs" />
    <Compile Include="Collections\BinaryTree.cs" />
    <Compile Include="Collections\BloomFilter.cs" />
    <Compile Include="Collections\Box.cs" />
    <Compile Include="Collections\Hashset.cs">
      <SubType>Code</SubType>
    </Compile>
<<<<<<< HEAD
    <Compile Include="Collections\ISettingsCollection.cs" />
    <Compile Include="Collections\MinMaxHeap.cs" />
=======
    <Compile Include="Collections\INamedDataProvider.cs" />
    <Compile Include="Collections\NamedBoxCollection.cs" />
>>>>>>> efc812ad
    <Compile Include="Collections\Pool.cs" />
    <Compile Include="Collections\ReadOnlyDictionary.cs" />
    <Compile Include="Collections\TypedWeakReference.cs" />
    <Compile Include="Delayed.cs" />
    <Compile Include="Extensions\BoundingBoxExtensions.cs" />
    <Compile Include="Extensions\BoundingSphereExtensions.cs" />
    <Compile Include="Extensions\ColorExtensions.cs" />
    <Compile Include="Extensions\GameTimeExtensions.cs" />
    <Compile Include="Extensions\GraphicsDeviceExtensions.cs" />
    <Compile Include="Extensions\IEnumerableExtensions.cs" />
    <Compile Include="Extensions\IEnumeratorExtensions.cs" />
    <Compile Include="Extensions\IListExtensions.cs" />
    <Compile Include="Extensions\Int32Extensions.cs" />
    <Compile Include="Extensions\KeysExtensions.cs" />
    <Compile Include="Extensions\RectangleExtensions.cs" />
    <Compile Include="Extensions\StringBuilderExtensions.cs" />
    <Compile Include="Extensions\StringExtensions.cs" />
    <Compile Include="Extensions\SurfaceFormatExtensions.cs" />
    <Compile Include="Extensions\TypeExtensions.cs" />
    <Compile Include="Extensions\Vector2Extensions.cs" />
    <Compile Include="ICopyable.cs" />
    <Compile Include="IDisposableObject.cs" />
    <Compile Include="IRecycleable.cs" />
    <Compile Include="Properties\AssemblyInfo.cs" />
    <Compile Include="Pulser.cs" />
  </ItemGroup>
  <Import Project="$(MSBuildBinPath)\Microsoft.CSharp.targets" />
  <Import Project="$(MSBuildExtensionsPath)\Microsoft\XNA Game Studio\Microsoft.Xna.GameStudio.targets" />
  <!--
      To modify your build process, add your task inside one of the targets below and uncomment it. 
      Other similar extension points exist, see Microsoft.Common.targets.
      <Target Name="BeforeBuild">
      </Target>
      <Target Name="AfterBuild">
      </Target>
    -->
</Project><|MERGE_RESOLUTION|>--- conflicted
+++ resolved
@@ -85,13 +85,10 @@
     <Compile Include="Collections\Hashset.cs">
       <SubType>Code</SubType>
     </Compile>
-<<<<<<< HEAD
+    <Compile Include="Collections\INamedDataProvider.cs" />
+    <Compile Include="Collections\NamedBoxCollection.cs" />
     <Compile Include="Collections\ISettingsCollection.cs" />
     <Compile Include="Collections\MinMaxHeap.cs" />
-=======
-    <Compile Include="Collections\INamedDataProvider.cs" />
-    <Compile Include="Collections\NamedBoxCollection.cs" />
->>>>>>> efc812ad
     <Compile Include="Collections\Pool.cs" />
     <Compile Include="Collections\ReadOnlyDictionary.cs" />
     <Compile Include="Collections\TypedWeakReference.cs" />
